--- conflicted
+++ resolved
@@ -20,15 +20,12 @@
  */
 const ChatUI = () => {
   const [isVisualMode, setIsVisualMode] = useState(false);
-<<<<<<< HEAD
   const [isDragDropEnabled, setIsDragDropEnabled] = useState(true);
-=======
   const [currentTemplate, setCurrentTemplate] = useState(null);
   const [sharedVisuals, setSharedVisuals] = useState(null);
   const [collaborativeMode, setCollaborativeMode] = useState(false);
   
   const chatInputRef = useRef(null);
->>>>>>> 838b802b
 
   const handleInputChange = e => {
     console.log('ChatUI received input change:', e.target.value);
@@ -60,11 +57,11 @@
     console.log('ChatUI visual mode changed:', visualMode ? 'VISUAL' : 'TEXT');
   };
 
-<<<<<<< HEAD
   const toggleDragDrop = () => {
     setIsDragDropEnabled(!isDragDropEnabled);
     console.log('Drag & Drop mode:', !isDragDropEnabled ? 'ENABLED' : 'DISABLED');
-=======
+  };
+
   const handleTemplateLoaded = (data) => {
     console.log('Template loaded in ChatUI:', data.template.name);
     setCurrentTemplate(data.template);
@@ -83,7 +80,6 @@
     if (!isVisualMode) {
       setIsVisualMode(true);
     }
->>>>>>> 838b802b
   };
 
   return (
@@ -104,36 +100,6 @@
         />
       </div>
 
-<<<<<<< HEAD
-      {/* Drag & Drop Controls - Only show in visual mode */}
-      {isVisualMode && (
-        <div className="flex justify-center">
-          <div className="bg-white rounded-lg border border-gray-200 shadow-sm p-3">
-            <div className="flex items-center gap-4">
-              <span className="text-sm font-medium text-gray-700">
-                🎯 Interactive Mode:
-              </span>
-              
-              <button
-                onClick={toggleDragDrop}
-                className={`px-4 py-2 rounded-lg text-sm font-medium transition-colors ${
-                  isDragDropEnabled
-                    ? 'bg-green-100 text-green-700 hover:bg-green-200'
-                    : 'bg-gray-100 text-gray-700 hover:bg-gray-200'
-                }`}
-              >
-                {isDragDropEnabled ? '🔓 Drag & Drop ON' : '🔒 Drag & Drop OFF'}
-              </button>
-
-              {isDragDropEnabled && (
-                <div className="flex items-center gap-2 text-xs text-green-600">
-                  <span className="w-2 h-2 bg-green-400 rounded-full animate-pulse"></span>
-                  <span>Drag fields between blocks!</span>
-                </div>
-              )}
-            </div>
-          </div>
-=======
       {/* Template Preview */}
       {currentTemplate && (
         <div className="bg-gradient-to-r from-blue-50 to-purple-50 rounded-lg p-6 border border-blue-200">
@@ -158,7 +124,37 @@
               </ul>
             </div>
           )}
->>>>>>> 838b802b
+        </div>
+      )}
+
+      {/* Drag & Drop Controls - Only show in visual mode */}
+      {isVisualMode && (
+        <div className="flex justify-center">
+          <div className="bg-white rounded-lg border border-gray-200 shadow-sm p-3">
+            <div className="flex items-center gap-4">
+              <span className="text-sm font-medium text-gray-700">
+                🎯 Interactive Mode:
+              </span>
+              
+              <button
+                onClick={toggleDragDrop}
+                className={`px-4 py-2 rounded-lg text-sm font-medium transition-colors ${
+                  isDragDropEnabled
+                    ? 'bg-green-100 text-green-700 hover:bg-green-200'
+                    : 'bg-gray-100 text-gray-700 hover:bg-gray-200'
+                }`}
+              >
+                {isDragDropEnabled ? '🔓 Drag & Drop ON' : '🔒 Drag & Drop OFF'}
+              </button>
+
+              {isDragDropEnabled && (
+                <div className="flex items-center gap-2 text-xs text-green-600">
+                  <span className="w-2 h-2 bg-green-400 rounded-full animate-pulse"></span>
+                  <span>Drag fields between blocks!</span>
+                </div>
+              )}
+            </div>
+          </div>
         </div>
       )}
 
@@ -167,14 +163,6 @@
         <div className="space-y-6">
           <DiagramRenderer 
             isVisible={isVisualMode} 
-<<<<<<< HEAD
-            mode={isDragDropEnabled ? 'interactive' : 'visual'}
-          />
-          <SupabaseSchemaPreview 
-            isVisible={isVisualMode} 
-            enableDragDrop={isDragDropEnabled}
-          />
-=======
             template={currentTemplate}
             sharedData={sharedVisuals}
           />
@@ -184,7 +172,14 @@
               template={currentTemplate}
             />
           )}
->>>>>>> 838b802b
+          <DiagramRenderer 
+            isVisible={isVisualMode} 
+            mode={isDragDropEnabled ? 'interactive' : 'visual'}
+          />
+          <SupabaseSchemaPreview 
+            isVisible={isVisualMode} 
+            enableDragDrop={isDragDropEnabled}
+          />
         </div>
       )}
 
@@ -195,19 +190,16 @@
           onChange={handleInputChange}
           onSubmit={handleInputSubmit}
           placeholder={
-<<<<<<< HEAD
-            isVisualMode
-              ? isDragDropEnabled
-                ? 'Describe your schema and drag fields between tables... 🎨🎯'
-                : 'Describe your visual idea and see it come to life... 🎨✨'
-=======
             collaborativeSocket.getStatus().currentRoom
               ? isVisualMode
                 ? 'Comparte tu idea visual con el equipo... 🎨✨🤝'
                 : 'Colabora en tiempo real con tu equipo... 🌟✨🤝'
               : isVisualMode
               ? 'Describe your visual idea and see it come to life... 🎨✨'
->>>>>>> 838b802b
+            isVisualMode
+              ? isDragDropEnabled
+                ? 'Describe your schema and drag fields between tables... 🎨🎯'
+                : 'Describe your visual idea and see it come to life... 🎨✨'
               : 'Share your stellar project idea here... 🌟✨'
           }
         />
